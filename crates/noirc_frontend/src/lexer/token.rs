--- conflicted
+++ resolved
@@ -367,10 +367,6 @@
         let tok = match attribute_type {
             "foreign" => Token::Attribute(Attribute::Foreign(attribute_name.to_string())),
             "builtin" => Token::Attribute(Attribute::Builtin(attribute_name.to_string())),
-<<<<<<< HEAD
-            "alternative" => Token::Attribute(Attribute::Alternative(attribute_name.to_string())),
-=======
->>>>>>> 347cfc4c
             "oracle" => Token::Attribute(Attribute::Oracle(attribute_name.to_string())),
             _ => {
                 return Err(LexerErrorKind::MalformedFuncAttribute { span, found: word.to_owned() })
