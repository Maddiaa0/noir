// Fix usage of intern and resolve
// In some places, we do intern, however in others we are resolving and interning
// Ideally, I want to separate the interning and resolving abstractly
// so separate functions, but combine them naturally
// This could be possible, if lowering, is given a mutable map/scope as a parameter.
// So that it can match Idents to Ids. This is close to what the Scope map looks like
// Except for the num_times_used parameter.
// We can instead have a map from Ident to Into<IdentId> and implement that trait on ResolverMeta
//
//
// XXX: Change mentions of intern to resolve. In regards to the above comment
//
// XXX: Resolver does not check for unused functions
#[derive(Debug, PartialEq, Eq)]
struct ResolverMeta {
    num_times_used: usize,
    id: IdentId,
}

use crate::hir_def::expr::{
    HirArrayLiteral, HirBinaryOp, HirBlockExpression, HirCallExpression, HirCastExpression,
    HirConstructorExpression, HirForExpression, HirIfExpression, HirIndexExpression,
    HirInfixExpression, HirLiteral, HirMemberAccess, HirMethodCallExpression, HirPrefixExpression,
    HirUnaryOp,
};
use crate::hir_def::types::{StructType, Type};
use std::cell::RefCell;
use std::collections::{HashMap, HashSet};
use std::rc::Rc;

use crate::graph::CrateId;
use crate::hir::def_map::{ModuleDefId, TryFromModuleDefId};
use crate::hir_def::expr::HirExpression;
use crate::hir_def::stmt::HirAssignStatement;
use crate::node_interner::{ExprId, FuncId, IdentId, NodeInterner, StmtId, TypeId};
use crate::util::vecmap;
use crate::{
    hir::{def_map::CrateDefMap, resolution::path_resolver::PathResolver},
    BlockExpression, Expression, ExpressionKind, FunctionKind, Ident, Literal, NoirFunction,
    Statement,
};
use crate::{NoirStruct, Path, UnresolvedType, ERROR_IDENT};
use noirc_errors::{Span, Spanned};

use crate::hir::scope::{
    Scope as GenericScope, ScopeForest as GenericScopeForest, ScopeTree as GenericScopeTree,
};
use crate::hir_def::{
    function::{FuncMeta, HirFunction, Param},
    stmt::{
        HirConstStatement, HirConstrainStatement, HirLetStatement, HirPrivateStatement,
        HirStatement,
    },
};

use super::errors::ResolverError;

type Scope = GenericScope<String, ResolverMeta>;
type ScopeTree = GenericScopeTree<String, ResolverMeta>;
type ScopeForest = GenericScopeForest<String, ResolverMeta>;

pub struct Resolver<'a> {
    scopes: ScopeForest,
    path_resolver: &'a dyn PathResolver,
    def_maps: &'a HashMap<CrateId, CrateDefMap>,
    interner: &'a mut NodeInterner,
    self_type: Option<TypeId>,
    errors: Vec<ResolverError>,
}

impl<'a> Resolver<'a> {
    pub fn new(
        interner: &'a mut NodeInterner,
        path_resolver: &'a dyn PathResolver,
        def_maps: &'a HashMap<CrateId, CrateDefMap>,
    ) -> Resolver<'a> {
        Self {
            path_resolver,
            def_maps,
            scopes: ScopeForest::new(),
            interner,
            self_type: None,
            errors: Vec::new(),
        }
    }

    pub fn set_self_type(&mut self, self_type: Option<TypeId>) {
        self.self_type = self_type;
    }

    fn push_err(&mut self, err: ResolverError) {
        self.errors.push(err)
    }

    /// Resolving a function involves interning the metadata
    /// interning any statements inside of the function
    /// and interning the function itself
    /// We resolve and lower the function at the same time
    /// Since lowering would require scope data, unless we add an extra resolution field to the AST
    pub fn resolve_function(
        mut self,
        func: NoirFunction,
    ) -> (HirFunction, FuncMeta, Vec<ResolverError>) {
        self.scopes.start_function();
        let (hir_func, func_meta) = self.intern_function(func);
        let func_scope_tree = self.scopes.end_function();

        self.check_for_unused_variables_in_scope_tree(func_scope_tree);

        (hir_func, func_meta, self.errors)
    }

    fn check_for_unused_variables_in_scope_tree(&mut self, scope_decls: ScopeTree) {
        let mut unused_vars = Vec::new();
        for scope in scope_decls.0.into_iter() {
            Resolver::check_for_unused_variables_in_local_scope(scope, &mut unused_vars);
        }

        for unused_var in unused_vars.iter() {
            if self.interner.ident_name(unused_var) != ERROR_IDENT {
                self.push_err(ResolverError::UnusedVariable {
                    ident_id: *unused_var,
                });
            }
        }
    }

    fn check_for_unused_variables_in_local_scope(decl_map: Scope, unused_vars: &mut Vec<IdentId>) {
        let unused_variables = decl_map.filter(|(variable_name, metadata)| {
            let has_underscore_prefix = variable_name.starts_with('_'); // XXX: This is used for development mode, and will be removed

            if metadata.num_times_used == 0 && !has_underscore_prefix {
                return true;
            }
            false
        });
        unused_vars.extend(unused_variables.map(|(_, meta)| meta.id));
    }

    /// Run the given function in a new scope.
    fn in_new_scope<T, F: FnOnce(&mut Self) -> T>(&mut self, f: F) -> T {
        self.scopes.start_scope();
        let ret = f(self);
        let scope = self.scopes.end_scope();
        self.check_for_unused_variables_in_scope_tree(scope.into());
        ret
    }

    fn add_variable_decl(&mut self, name: Ident) -> IdentId {
        let id = self.interner.push_ident(name.clone());
        // Variable was defined here, so it's definition links to itself
        self.interner.linked_ident_to_def(id, id);

        let scope = self.scopes.get_mut_scope();
        let resolver_meta = ResolverMeta {
            num_times_used: 0,
            id,
        };
        let old_value = scope.add_key_value(name.0.contents, resolver_meta);

        match old_value {
            None => {
                // New value, do nothing
            }
            Some(old_value) => {
                self.push_err(ResolverError::DuplicateDefinition {
                    first_ident: old_value.id,
                    second_ident: id,
                });
            }
        }
        id
    }

    // Checks for a variable having been declared before
    // variable declaration and definition cannot be separate in Noir
    // Once the variable has been found, intern and link `name` to this definition
    // return the IdentId of `name`
    //
    // If a variable is not found, then an error is logged and a dummy id
    // is returned, for better error reporting UX
    fn find_variable(&mut self, name: &Ident) -> IdentId {
        // Give variable an IdentId. This is not a definition
        let id = self.interner.push_ident(name.clone());

        // Find the definition for this Ident
        let scope_tree = self.scopes.current_scope_tree();
        let variable = scope_tree.find(&name.0.contents);

        if let Some(variable_found) = variable {
            variable_found.num_times_used += 1;
            self.interner.linked_ident_to_def(id, variable_found.id);
            return id;
        }

        let err = ResolverError::VariableNotDeclared {
            name: name.0.contents.clone(),
            span: name.0.span(),
        };
        self.push_err(err);

        IdentId::dummy_id()
    }

    pub fn intern_function(&mut self, func: NoirFunction) -> (HirFunction, FuncMeta) {
        let func_meta = self.extract_meta(&func);

        let hir_func = match func.kind {
            FunctionKind::Builtin | FunctionKind::LowLevel => HirFunction::empty(),
            FunctionKind::Normal => {
                let expr_id = self.intern_block(func.def.body);

                self.interner.push_expr_span(expr_id, func.def.span);

                HirFunction::unsafe_from_expr(expr_id)
            }
        };

        (hir_func, func_meta)
    }

    fn resolve_type(&mut self, typ: UnresolvedType) -> Type {
        match typ {
            UnresolvedType::FieldElement(vis) => Type::FieldElement(vis),
            UnresolvedType::Array(vis, size, elem) => {
                Type::Array(vis, size, Box::new(self.resolve_type(*elem)))
            }
            UnresolvedType::Integer(vis, sign, bits) => Type::Integer(vis, sign, bits),
            UnresolvedType::Bool => Type::Bool,
            UnresolvedType::Unit => Type::Unit,
            UnresolvedType::Unspecified => Type::Unspecified,
            UnresolvedType::Error => Type::Error,
            UnresolvedType::Struct(vis, path) => match self.lookup_struct(path) {
                Some(definition) => Type::Struct(vis, definition),
                None => Type::Error,
            },
        }
    }

    pub fn resolve_struct_fields(
        mut self,
        unresolved: NoirStruct,
    ) -> (Vec<(Ident, Type)>, Vec<ResolverError>) {
        let fields = vecmap(unresolved.fields, |(ident, typ)| {
            (ident, self.resolve_type(typ))
        });

        (fields, self.errors)
    }

    /// Extract metadata from a NoirFunction
    /// to be used in analysis and intern the function parameters
    fn extract_meta(&mut self, func: &NoirFunction) -> FuncMeta {
        let name = func.name().to_owned();
        let name_id = self.interner.push_ident(func.name_ident().clone());
        let attributes = func.attribute().cloned();

        let mut parameters = Vec::new();
        for (ident, typ) in func.parameters().iter().cloned() {
            let ident_id = self.add_variable_decl(ident.clone());

            let typ = self.resolve_type(typ);
            parameters.push(Param(ident_id, typ));
        }

        let return_type = self.resolve_type(func.return_type());

        FuncMeta {
            name,
            name_id,
            kind: func.kind,
            attributes,
            parameters: parameters.into(),
            return_type,
            has_body: !func.def.body.is_empty(),
        }
    }

    pub fn intern_stmt(&mut self, stmt: Statement) -> StmtId {
        match stmt {
            Statement::Let(let_stmt) => {
                let identifier = self.add_variable_decl(let_stmt.identifier);
                let r#type = self.resolve_type(let_stmt.r#type);
                let expression = self.resolve_expression(let_stmt.expression);

                let let_stmt = HirLetStatement {
                    identifier,
                    r#type,
                    expression,
                };
                self.interner.push_stmt(HirStatement::Let(let_stmt))
            }
            Statement::Const(const_stmt) => {
                let identifier = self.add_variable_decl(const_stmt.identifier);
                let r#type = self.resolve_type(const_stmt.r#type);
                let expression = self.resolve_expression(const_stmt.expression);

                let const_stmt = HirConstStatement {
                    identifier,
                    r#type,
                    expression,
                };

                self.interner.push_stmt(HirStatement::Const(const_stmt))
            }
            Statement::Private(priv_stmt) => {
                let identifier = self.add_variable_decl(priv_stmt.identifier);
                let expression = self.resolve_expression(priv_stmt.expression);
                let r#type = self.resolve_type(priv_stmt.r#type);

                let stmt = HirPrivateStatement {
                    identifier,
                    expression,
                    r#type,
                };
                self.interner.push_stmt(HirStatement::Private(stmt))
            }
            Statement::Constrain(constrain_stmt) => {
                let lhs = self.resolve_expression(constrain_stmt.0.lhs);
                let operator: HirBinaryOp = constrain_stmt.0.operator.into();
                let rhs = self.resolve_expression(constrain_stmt.0.rhs);

                let stmt = HirConstrainStatement(HirInfixExpression { lhs, operator, rhs });

                self.interner.push_stmt(HirStatement::Constrain(stmt))
            }
            Statement::Expression(expr) => {
                let stmt = HirStatement::Expression(self.resolve_expression(expr));
                self.interner.push_stmt(stmt)
            }
            Statement::Semi(expr) => {
                let stmt = HirStatement::Semi(self.resolve_expression(expr));
                self.interner.push_stmt(stmt)
            }
            Statement::Assign(assign_stmt) => {
                let identifier = self.find_variable(&assign_stmt.identifier);
                let expression = self.resolve_expression(assign_stmt.expression);
                let stmt = HirAssignStatement {
                    identifier,
                    expression,
                };
                self.interner.push_stmt(HirStatement::Assign(stmt))
            }
            Statement::Error => self.interner.push_stmt(HirStatement::Error),
        }
    }

    pub fn resolve_expression(&mut self, expr: Expression) -> ExprId {
        let hir_expr = match expr.kind {
            ExpressionKind::Ident(string) => {
                let span = expr.span;
                let ident: Ident = Spanned::from(span, string).into();
                let ident_id = self.find_variable(&ident);
                HirExpression::Ident(ident_id)
            }
            ExpressionKind::Literal(literal) => HirExpression::Literal(match literal {
                Literal::Bool(b) => HirLiteral::Bool(b),
<<<<<<< HEAD
                Literal::Array(arr) => {
                    let mut interned_contents = Vec::new();
                    for content in arr.contents {
                        interned_contents.push(self.resolve_expression(content));
                    }
                    HirLiteral::Array(HirArrayLiteral {
                        contents: interned_contents,
                        r#type: self.resolve_type(arr.r#type),
                        length: arr.length,
                    })
                }
=======
                Literal::Array(arr) => HirLiteral::Array(HirArrayLiteral {
                    contents: vecmap(arr.contents, |elem| self.resolve_expression(elem)),
                    length: arr.length,
                }),
>>>>>>> 99b407f2
                Literal::Integer(integer) => HirLiteral::Integer(integer),
                Literal::Str(str) => HirLiteral::Str(str),
            }),
            ExpressionKind::Prefix(prefix) => {
                let operator: HirUnaryOp = prefix.operator.into();
                let rhs = self.resolve_expression(prefix.rhs);
                HirExpression::Prefix(HirPrefixExpression { operator, rhs })
            }
            ExpressionKind::Infix(infix) => {
                let lhs = self.resolve_expression(infix.lhs);
                let rhs = self.resolve_expression(infix.rhs);

                HirExpression::Infix(HirInfixExpression {
                    lhs,
                    operator: infix.operator.into(),
                    rhs,
                })
            }
            ExpressionKind::Call(call_expr) => {
                // Get the span and name of path for error reporting
                let func_id = self.lookup_function(call_expr.func_name);
                let arguments = vecmap(call_expr.arguments, |arg| self.resolve_expression(arg));
                HirExpression::Call(HirCallExpression { func_id, arguments })
            }
            ExpressionKind::MethodCall(call_expr) => {
                let method = call_expr.method_name;
                let object = self.resolve_expression(call_expr.object);
                let arguments = vecmap(call_expr.arguments, |arg| self.resolve_expression(arg));
                HirExpression::MethodCall(HirMethodCallExpression {
                    arguments,
                    method,
                    object,
                })
            }
            ExpressionKind::Cast(cast_expr) => HirExpression::Cast(HirCastExpression {
                lhs: self.resolve_expression(cast_expr.lhs),
                r#type: self.resolve_type(cast_expr.r#type),
            }),
            ExpressionKind::For(for_expr) => {
                let start_range = self.resolve_expression(for_expr.start_range);
                let end_range = self.resolve_expression(for_expr.end_range);
                let (identifier, block) = (for_expr.identifier, for_expr.block);

                let (identifier, block_id) = self.in_new_scope(|this| {
                    (this.add_variable_decl(identifier), this.intern_block(block))
                });

                HirExpression::For(HirForExpression {
                    start_range,
                    end_range,
                    block: block_id,
                    identifier,
                })
            }
            ExpressionKind::If(if_expr) => HirExpression::If(HirIfExpression {
                condition: self.resolve_expression(if_expr.condition),
                consequence: self.intern_block(if_expr.consequence),
                alternative: if_expr.alternative.map(|e| self.intern_block(e)),
            }),
            ExpressionKind::Index(indexed_expr) => HirExpression::Index(HirIndexExpression {
                collection_name: self.find_variable(&indexed_expr.collection_name),
                index: self.resolve_expression(indexed_expr.index),
            }),
            ExpressionKind::Path(path) => {
                // If the Path is being used as an Expression, then it is referring to an Identifier
                //
                // This is currently not supported : const x = foo::bar::SOME_CONST + 10;
                let ident_id = match path.as_ident() {
                    None => {
                        self.push_err(ResolverError::PathIsNotIdent { span: path.span() });

                        IdentId::dummy_id()
                    }
                    Some(identifier) => self.find_variable(identifier),
                };

                HirExpression::Ident(ident_id)
            }
            ExpressionKind::Block(block_expr) => self.resolve_block(block_expr),
            ExpressionKind::Constructor(constructor) => {
                let span = constructor.type_name.span();

                if let Some(typ) = self.lookup_struct(constructor.type_name) {
                    let type_id = typ.borrow().id;

                    HirExpression::Constructor(HirConstructorExpression {
                        type_id,
                        fields: self.resolve_constructor_fields(type_id, constructor.fields, span),
                        r#type: typ,
                    })
                } else {
                    HirExpression::Error
                }
            }
            ExpressionKind::MemberAccess(access) => {
                // Validating whether the lhs actually has the rhs as a field
                // needs to wait until type checking when we know the type of the lhs
                HirExpression::MemberAccess(HirMemberAccess {
                    lhs: self.resolve_expression(access.lhs),
                    rhs: access.rhs,
                })
            }
            ExpressionKind::Error => HirExpression::Error,
        };

        let expr_id = self.interner.push_expr(hir_expr);
        self.interner.push_expr_span(expr_id, expr.span);
        expr_id
    }

    /// Resolve all the fields of a struct constructor expression.
    /// Ensures all fields are present, none are repeated, and all
    /// are part of the struct.
    fn resolve_constructor_fields(
        &mut self,
        type_id: TypeId,
        fields: Vec<(Ident, Expression)>,
        span: Span,
    ) -> Vec<(IdentId, ExprId)> {
        let mut ret = Vec::with_capacity(fields.len());
        let mut seen_fields = HashSet::new();
        let mut unseen_fields = self.get_field_names_of_type(type_id);

        for (field, expr) in fields {
            let expr_id = self.resolve_expression(expr);

            if unseen_fields.contains(&field) {
                unseen_fields.remove(&field);
                seen_fields.insert(field.clone());
            } else if seen_fields.contains(&field) {
                // duplicate field
                self.push_err(ResolverError::DuplicateField {
                    field: field.clone(),
                });
            } else {
                // field not required by struct
                self.push_err(ResolverError::NoSuchField {
                    field: field.clone(),
                    struct_definition: self.get_struct(type_id).borrow().name.clone(),
                });
            }

            let name_id = self.interner.push_ident(field);
            ret.push((name_id, expr_id));
        }

        if !unseen_fields.is_empty() {
            self.push_err(ResolverError::MissingFields {
                span,
                missing_fields: unseen_fields
                    .into_iter()
                    .map(|field| field.to_string())
                    .collect(),
                struct_definition: self.get_struct(type_id).borrow().name.clone(),
            });
        }

        ret
    }

    pub fn get_struct(&self, type_id: TypeId) -> Rc<RefCell<StructType>> {
        self.interner.get_struct(type_id)
    }

    fn get_field_names_of_type(&self, type_id: TypeId) -> HashSet<Ident> {
        let typ = self.get_struct(type_id);
        let typ = typ.borrow();
        typ.fields.iter().map(|(name, _)| name.clone()).collect()
    }

    fn lookup<T: TryFromModuleDefId>(&mut self, path: Path) -> T {
        let span = path.span();
        match self.resolve_path(path) {
            // Could not resolve this symbol, the error is already logged, return a dummy function id
            None => T::dummy_id(),
            Some(def_id) => T::try_from(def_id).unwrap_or_else(|| {
                self.push_err(ResolverError::Expected {
                    expected: T::description(),
                    got: def_id.as_str().to_owned(),
                    span,
                });
                T::dummy_id()
            }),
        }
    }

    fn lookup_function(&mut self, path: Path) -> FuncId {
        self.lookup(path)
    }

    fn lookup_type(&mut self, path: Path) -> TypeId {
        let ident = path.as_ident();
        if ident.map_or(false, |i| i == "Self") {
            if let Some(id) = &self.self_type {
                return *id;
            }
        }

        self.lookup(path)
    }

    pub fn lookup_struct(&mut self, path: Path) -> Option<Rc<RefCell<StructType>>> {
        let id = self.lookup_type(path);
        (id != TypeId::dummy_id()).then(|| self.get_struct(id))
    }

    pub fn lookup_type_for_impl(mut self, path: Path) -> (TypeId, Vec<ResolverError>) {
        (self.lookup_type(path), self.errors)
    }

    fn resolve_path(&mut self, path: Path) -> Option<ModuleDefId> {
        let span = path.span();
        let name = path.as_string();
        self.path_resolver
            .resolve(self.def_maps, path)
            .unwrap_or_else(|segment| {
                self.push_err(ResolverError::PathUnresolved {
                    name,
                    span,
                    segment,
                });
                None
            })
    }

    fn resolve_block(&mut self, block_expr: BlockExpression) -> HirExpression {
        let statements =
            self.in_new_scope(|this| vecmap(block_expr.0, |stmt| this.intern_stmt(stmt)));
        HirExpression::Block(HirBlockExpression(statements))
    }

    fn intern_block(&mut self, block: BlockExpression) -> ExprId {
        let hir_block = self.resolve_block(block);
        self.interner.push_expr(hir_block)
    }
}

// XXX: These tests repeat a lot of code
// what we should do is have test cases which are passed to a test harness
// A test harness will allow for more expressive and readable tests
#[cfg(test)]
mod test {

    use std::collections::HashMap;

    use crate::{hir::resolution::errors::ResolverError, Ident};

    use crate::graph::CrateId;
    use crate::hir_def::function::HirFunction;
    use crate::node_interner::{FuncId, NodeInterner};
    use crate::{
        hir::def_map::{CrateDefMap, ModuleDefId},
        parse_program, Path,
    };

    use super::{PathResolver, Resolver};

    // func_namespace is used to emulate the fact that functions can be imported
    // and functions can be forward declared
    fn resolve_src_code(
        src: &str,
        func_namespace: Vec<String>,
    ) -> (NodeInterner, Vec<ResolverError>) {
        let (program, errors) = parse_program(src);
        assert!(errors.is_empty());

        let mut interner = NodeInterner::default();

        let mut func_ids = Vec::new();
        for _ in 0..func_namespace.len() {
            func_ids.push(interner.push_fn(HirFunction::empty()));
        }

        let mut path_resolver = TestPathResolver(HashMap::new());
        for (name, id) in func_namespace.into_iter().zip(func_ids) {
            path_resolver.insert_func(name, id);
        }

        let def_maps: HashMap<CrateId, CrateDefMap> = HashMap::new();

        let mut errors = Vec::new();
        for func in program.functions {
            let resolver = Resolver::new(&mut interner, &path_resolver, &def_maps);
            let (_, _, err) = resolver.resolve_function(func);
            errors.extend(err);
        }

        (interner, errors)
    }

    #[test]
    fn resolve_empty_function() {
        let src = "
            fn main() {

            }
        ";

        let (_, errors) = resolve_src_code(src, vec![String::from("main")]);
        assert!(errors.is_empty());
    }
    #[test]
    fn resolve_basic_function() {
        let src = r#"
            fn main(x : Field) {
                let y = x + x;
                constrain y == x;
            }
        "#;

        let (_, errors) = resolve_src_code(src, vec![String::from("main")]);
        assert!(errors.is_empty());
    }
    #[test]
    fn resolve_unused_var() {
        let src = r#"
            fn main(x : Field) {
                let y = x + x;
                constrain x == x;
            }
        "#;

        let (interner, mut errors) = resolve_src_code(src, vec![String::from("main")]);

        // There should only be one error
        assert!(errors.len() == 1, "Expected 1 error, got: {:?}", errors);
        let err = errors.pop().unwrap();
        // It should be regarding the unused variable
        match err {
            ResolverError::UnusedVariable { ident_id } => {
                assert_eq!(interner.ident_name(&ident_id), "y".to_owned());
            }
            _ => unimplemented!("we should only have an unused var error"),
        }
    }
    #[test]
    fn resolve_unresolved_var() {
        let src = r#"
            fn main(x : Field) {
                let y = x + x;
                constrain y == z;
            }
        "#;

        let (_, mut errors) = resolve_src_code(src, vec![String::from("main")]);

        // There should only be one error
        assert!(errors.len() == 1);
        let err = errors.pop().unwrap();

        // It should be regarding the unresolved var `z` (Maybe change to undeclared and special case)
        match err {
            ResolverError::VariableNotDeclared { name, span: _ } => assert_eq!(name, "z"),
            _ => unimplemented!("we should only have an unresolved variable"),
        }
    }

    #[test]
    fn unresolved_path() {
        let src = "
            fn main(x : Field) {
                let _z = some::path::to::a::func(x);
            }
        ";

        let (_, mut errors) =
            resolve_src_code(src, vec![String::from("main"), String::from("foo")]);
        assert_eq!(errors.len(), 1);
        let err = errors.pop().unwrap();

        path_unresolved_error(err, "some::path::to::a::func");
    }

    #[test]
    fn resolve_literal_expr() {
        let src = r#"
            fn main(x : Field) {
                let y = 5;
                constrain y == x;
            }
        "#;

        let (_, errors) = resolve_src_code(src, vec![String::from("main")]);
        assert!(errors.is_empty());
    }

    #[test]
    fn multiple_resolution_errors() {
        let src = r#"
            fn main(x : Field) {
               let y = foo::bar(x);
               let z = y + a;
            }
        "#;

        let (interner, errors) = resolve_src_code(src, vec![String::from("main")]);
        assert!(errors.len() == 3, "Expected 3 errors, got: {:?}", errors);

        // Errors are:
        // `a` is undeclared
        // `z` is unused
        // `foo::bar` does not exist
        for err in errors {
            match &err {
                ResolverError::UnusedVariable { ident_id } => {
                    let name = interner.ident_name(ident_id);
                    assert_eq!(name, "z");
                }
                ResolverError::VariableNotDeclared { name, .. } => {
                    assert_eq!(name, "a");
                }
                ResolverError::PathUnresolved { .. } => path_unresolved_error(err, "foo::bar"),
                _ => unimplemented!(),
            };
        }
    }
    #[test]
    fn resolve_prefix_expr() {
        let src = r#"
            fn main(x : Field) {
                let _y = -x;
            }
        "#;

        let (_, errors) = resolve_src_code(src, vec![String::from("main")]);
        assert!(errors.is_empty());
    }
    #[test]
    fn resolve_for_expr() {
        let src = r#"
            fn main(x : Field) {
                for i in 1..20 {
                    priv _z = x + i;
                };
            }
        "#;

        let (_, errors) = resolve_src_code(src, vec![String::from("main")]);
        assert!(errors.is_empty());
    }
    #[test]
    fn resolve_call_expr() {
        let src = r#"
            fn main(x : Field) {
                let _z = foo(x);
            }

            fn foo(x : Field) -> Field {
                x
            }
        "#;

        let (_, errors) = resolve_src_code(src, vec![String::from("main"), String::from("foo")]);
        assert!(errors.is_empty());
    }

    fn path_unresolved_error(err: ResolverError, expected_unresolved_path: &str) {
        match err {
            ResolverError::PathUnresolved {
                span: _,
                name,
                segment: _,
            } => {
                assert_eq!(name, expected_unresolved_path)
            }
            _ => unimplemented!("expected an unresolved path"),
        }
    }

    struct TestPathResolver(HashMap<String, ModuleDefId>);

    impl PathResolver for TestPathResolver {
        fn resolve(
            &self,
            _def_maps: &HashMap<CrateId, CrateDefMap>,
            path: Path,
        ) -> Result<Option<ModuleDefId>, Ident> {
            // Not here that foo::bar and hello::foo::bar would fetch the same thing
            let name = path.segments.last().unwrap();
            let mod_def = self.0.get(&name.0.contents).cloned();
            match mod_def {
                None => Err(name.clone()),
                Some(_) => Ok(mod_def),
            }
        }
    }

    impl TestPathResolver {
        pub fn insert_func(&mut self, name: String, func_id: FuncId) {
            self.0.insert(name, func_id.into());
        }
    }
}<|MERGE_RESOLUTION|>--- conflicted
+++ resolved
@@ -355,24 +355,10 @@
             }
             ExpressionKind::Literal(literal) => HirExpression::Literal(match literal {
                 Literal::Bool(b) => HirLiteral::Bool(b),
-<<<<<<< HEAD
-                Literal::Array(arr) => {
-                    let mut interned_contents = Vec::new();
-                    for content in arr.contents {
-                        interned_contents.push(self.resolve_expression(content));
-                    }
-                    HirLiteral::Array(HirArrayLiteral {
-                        contents: interned_contents,
-                        r#type: self.resolve_type(arr.r#type),
-                        length: arr.length,
-                    })
-                }
-=======
                 Literal::Array(arr) => HirLiteral::Array(HirArrayLiteral {
                     contents: vecmap(arr.contents, |elem| self.resolve_expression(elem)),
                     length: arr.length,
                 }),
->>>>>>> 99b407f2
                 Literal::Integer(integer) => HirLiteral::Integer(integer),
                 Literal::Str(str) => HirLiteral::Str(str),
             }),
