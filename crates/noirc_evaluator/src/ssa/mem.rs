--- conflicted
+++ resolved
@@ -23,19 +23,10 @@
     pub(crate) fn dummy() -> ArrayId {
         ArrayId(std::u32::MAX)
     }
-<<<<<<< HEAD
-    pub(crate) fn to_u32(self) -> u32 {
-        self.0
-    }
-    pub(crate) fn to_field_element(self) -> FieldElement {
-        FieldElement::from(self.0 as i128)
-    }
-=======
 
     pub(crate) fn as_u32(&self) -> u32 {
         self.0
     }
->>>>>>> 347cfc4c
 }
 
 /// MemArray represents a contiguous array of elements of the same type.
