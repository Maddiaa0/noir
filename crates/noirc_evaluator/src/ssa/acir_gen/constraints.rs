--- conflicted
+++ resolved
@@ -7,16 +7,8 @@
 use acvm::{
     acir::{
         circuit::{
-<<<<<<< HEAD
-            directives::Directive,
-            opcodes::{
-                BlackBoxFuncCall, Brillig, BrilligInputs, BrilligOutputs, FunctionInput,
-                Opcode as AcirOpcode,
-            },
-=======
             directives::{Directive, QuotientDirective},
             opcodes::{BlackBoxFuncCall, FunctionInput, Opcode as AcirOpcode},
->>>>>>> 347cfc4c
         },
         native_types::{Expression, Witness},
     },
@@ -440,11 +432,7 @@
             .expect("Constant expressions should already be simplified");
         let y = subtract(lhs, FieldElement::one(), &Expression::from(a));
         let radix_f = FieldElement::from(radix as i128);
-<<<<<<< HEAD
-        let y = add(&Expression::default(), FieldElement::one() / radix_f, &y);
-=======
         let y = Expression::default().add_mul(FieldElement::one() / radix_f, &y);
->>>>>>> 347cfc4c
         let mut b = to_radix_base(&y, radix, limb_size - 1, endianness, evaluator);
         match endianness {
             Endian::Little => b.insert(0, a),
