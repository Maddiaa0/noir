--- conflicted
+++ resolved
@@ -79,22 +79,15 @@
     block_id: BlockId,
 ) -> Result<Vec<NodeId>, RuntimeErrorKind> {
     match op {
-<<<<<<< HEAD
-        builtin::Opcode::ToBits(_) => {
-=======
         builtin::Opcode::ToBits(endian) => {
->>>>>>> 347cfc4c
             let bit_count = args[1].to_u128() as u32;
             let mut result = Vec::new();
             let mut bits = args[0].bits();
             bits.reverse();
-<<<<<<< HEAD
-=======
             bits.resize(bit_count as usize, false);
             if endian == builtin::Endian::Big {
                 bits.reverse();
             }
->>>>>>> 347cfc4c
 
             if let ObjectType::ArrayPointer(a) = res_type {
                 for i in 0..bit_count {
