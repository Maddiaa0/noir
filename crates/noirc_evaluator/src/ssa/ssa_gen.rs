--- conflicted
+++ resolved
@@ -189,18 +189,7 @@
                     let function_node_id = self.context.get_or_create_opcode_node_id(opcode);
                     Ok(Value::Node(function_node_id))
                 }
-<<<<<<< HEAD
-                Definition::Oracle(name, func_id) => {
-                    let id = *func_id;
-                    if !self.context.function_already_compiled(id) {
-                        let index = self.context.get_function_index();
-                        self.create_function(id, index, Some(name.to_string()))?;
-                    }
-                    Ok(Value::Node(self.context.get_function_node_id(id).unwrap()))
-                }
-=======
                 Definition::Oracle(_) => unimplemented!("oracles not supported by deprecated SSA"),
->>>>>>> 347cfc4c
             }
         }
     }
