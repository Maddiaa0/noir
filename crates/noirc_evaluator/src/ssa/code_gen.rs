use super::{block, flatten, integer, node, optim, ssa_form};
use std::collections::HashMap;
use std::collections::HashSet;

//use std::io;

use super::super::environment::Environment;
use super::super::errors::{RuntimeError, RuntimeErrorKind};
use crate::object::Object;
use crate::ssa::acir_gen::Acir;
use crate::ssa::node::Node;
use crate::Evaluator;
use acvm::FieldElement;
use arena;
use noirc_frontend::hir::Context;
use noirc_frontend::hir_def::function::HirFunction;
use noirc_frontend::hir_def::stmt::HirPattern;
use noirc_frontend::hir_def::{
    expr::{HirBinaryOp, HirBinaryOpKind, HirExpression, HirForExpression, HirLiteral},
    stmt::{HirConstrainStatement, HirLetStatement, HirStatement},
};
use noirc_frontend::node_interner::{ExprId, IdentId, StmtId};
//use noirc_frontend::{FunctionKind, Type};
use num_bigint::BigUint;

// This is a 'master' class for generating the SSA IR from the AST
// It contains all the data; the node objects representing the source code in the nodes arena
// and The CFG in the blocks arena
// everything else just reference objects from these two arena using their index.
pub struct IRGenerator<'a> {
    pub context: Option<&'a Context>,

    pub first_block: arena::Index,
    pub current_block: arena::Index,
    pub blocks: arena::Arena<block::BasicBlock>,
    pub nodes: arena::Arena<node::NodeObj>,
    pub id0: arena::Index, //dummy index.. should we put a dummy object somewhere?
    pub value_name: HashMap<arena::Index, u32>,
    pub sealed_blocks: HashSet<arena::Index>,
}

impl<'a> IRGenerator<'a> {
    pub fn new(context: &Context) -> IRGenerator {
        let mut pc = IRGenerator {
            context: Some(context),
            id0: IRGenerator::dummy_id(),
            first_block: IRGenerator::dummy_id(),
            current_block: IRGenerator::dummy_id(),
            blocks: arena::Arena::new(),
            nodes: arena::Arena::new(),
            // dummy_instruction: ParsingContext::dummy_id(),
            value_name: HashMap::new(),
            sealed_blocks: HashSet::new(),
        }; //, objects: arena::Arena::new()
        block::create_first_block(&mut pc);
        pc
    }

    //Display an object for debugging puposes
    fn to_string(&self, idx: arena::Index) -> String {
        if let Some(var) = self.get_object(idx) {
            return format!("{}", var);
        } else {
            return format!("unknown {:?}", idx.into_raw_parts().0);
        }
    }

    pub fn print_block(&self, b: &block::BasicBlock) {
        for idx in &b.instructions {
            let ins = self.get_instruction(*idx);
            let mut str_res = if ins.res_name.is_empty() {
                format!("{:?}", idx.into_raw_parts().0)
            } else {
                ins.res_name.clone()
            };
            if ins.is_deleted {
                str_res += " -DELETED";
            }
            let lhs_str = self.to_string(ins.lhs);
            let rhs_str = self.to_string(ins.rhs);
            let mut ins_str = format!("{} op:{:?} {}", lhs_str, ins.operator, rhs_str);

            if ins.operator == node::Operation::Phi {
                ins_str += "(";
                for (v, b) in &ins.phi_arguments {
                    ins_str += &format!("{:?}:{:?}, ", v.into_raw_parts().0, b.into_raw_parts().0);
                }
                ins_str += ")";
            }
            println!("{}: {}", str_res, ins_str);
        }
    }

    pub fn print(&self) {
        for (i, (_, b)) in self.blocks.iter().enumerate() {
            println!("************* Block n.{}", i);
            self.print_block(b);
        }
    }

    pub fn context(&self) -> &Context {
        self.context.unwrap()
    }

    //Add an object to the nodes arena and set its id
    pub fn add_object(&mut self, obj: node::NodeObj) -> arena::Index {
        let idx = self.nodes.insert(obj);
        let obj2 = self.nodes.get_mut(idx).unwrap(); //TODO-RIA can we avoid this? and simply modify obj?
        match obj2 {
            node::NodeObj::Obj(o) => o.id = idx,
            node::NodeObj::Instr(i) => {
                i.idx = idx;
                let cb = self.get_current_block_mut();
                cb.instructions.push(idx);
            }
            node::NodeObj::Const(c) => c.id = idx,
        }

        idx
    }

    pub fn find_variable(&self, definition: &Option<IdentId>) -> Option<&node::Variable> {
        if definition.is_none() {
            return None;
        }
        for (_, o) in &self.nodes {
            if let node::NodeObj::Obj(v) = o {
                if v.def == *definition {
                    return Some(v);
                }
            }
        }
        None
    }

    pub fn find_const(&self, value: &BigUint) -> Option<arena::Index> {
        //TODO We should map constant values to id
        for (idx, o) in &self.nodes {
            if let node::NodeObj::Const(c) = o {
                if c.value == *value {
                    return Some(idx);
                }
            }
        }
        None
    }

    pub fn dummy_id() -> arena::Index {
        arena::Index::from_raw_parts(std::usize::MAX, 0)
    }

    pub fn dummy(&self) -> arena::Index {
        IRGenerator::dummy_id()
    }

    pub fn get_object(&self, idx: arena::Index) -> Option<&node::NodeObj> {
        self.nodes.get(idx)
    }

    pub fn get_mut_object(&mut self, idx: arena::Index) -> Option<&mut node::NodeObj> {
        self.nodes.get_mut(idx)
    }

    fn get_object_type(&self, idx: arena::Index) -> node::ObjectType {
        self.get_object(idx).unwrap().get_type()
    }

    //Returns the object value if it is a constant, None if not. TODO: handle types
    pub fn get_as_constant(&self, idx: arena::Index) -> Option<FieldElement> {
        if let Some(node::NodeObj::Const(c)) = self.get_object(idx) {
            return Some(FieldElement::from_be_bytes_reduce(&c.value.to_bytes_be()));
        }
        None
    }

    //todo handle errors
    fn get_instruction(&self, idx: arena::Index) -> &node::Instruction {
        self.try_get_instruction(idx)
            .expect("Index not found or not an instruction")
    }

    pub fn get_mut_instruction(&mut self, idx: arena::Index) -> &mut node::Instruction {
        self.try_get_mut_instruction(idx)
            .expect("Index not found or not an instruction")
    }

    pub fn try_get_instruction(&self, idx: arena::Index) -> Option<&node::Instruction> {
        if let Some(node::NodeObj::Instr(i)) = self.get_object(idx) {
            return Some(i);
        }
        None
    }

    pub fn try_get_mut_instruction(&mut self, idx: arena::Index) -> Option<&mut node::Instruction> {
        if let Some(node::NodeObj::Instr(i)) = self.get_mut_object(idx) {
            return Some(i);
        }
        None
    }

    pub fn get_variable(&self, idx: arena::Index) -> Result<&node::Variable, &str> {
        //TODO proper error handling
        match self.nodes.get(idx) {
            Some(t) => match t {
                node::NodeObj::Obj(o) => Ok(o),
                _ => Err("Not an object"),
            },
            _ => Err("Invalid id"),
        }
    }

    pub fn get_mut_variable(&mut self, idx: arena::Index) -> Result<&mut node::Variable, &str> {
        //TODO proper error handling
        match self.nodes.get_mut(idx) {
            Some(t) => match t {
                node::NodeObj::Obj(o) => Ok(o),
                _ => Err("Not an object"),
            },
            _ => Err("Invalid id"),
        }
    }

    pub fn get_root_id(&self, var_id: arena::Index) -> arena::Index {
        let var = self.get_variable(var_id).unwrap();
        var.get_root()
    }

    pub fn add_variable(
        &mut self,
        obj: node::Variable,
        root: Option<arena::Index>,
    ) -> arena::Index {
        let idx = self.nodes.insert(node::NodeObj::Obj(obj));
        let obj2 = self.nodes.get_mut(idx).unwrap();
        match obj2 {
            node::NodeObj::Obj(v) => {
                v.id = idx;
                v.root = root;
            }
            _ => unreachable!(),
        }
        idx
    }

    pub fn new_instruction(
        &mut self,
        lhs: arena::Index,
        rhs: arena::Index,
        opcode: node::Operation,
        optype: node::ObjectType,
    ) -> arena::Index {
        //Add a new instruction to the nodes arena
        let cb = self.get_current_block();

        let mut i = node::Instruction::new(opcode, lhs, rhs, optype, Some(cb.idx));
        //Basic simplification
        optim::simplify(self, &mut i);
        if i.is_deleted {
            return i.rhs;
        }
        self.add_object(node::NodeObj::Instr(i))
    }

    //Retrieve the object conresponding to the const value given in argument
    // If such object does not exist, we create one
    //TODO: handle type
    pub fn get_const(&mut self, x: FieldElement, t: node::ObjectType) -> arena::Index {
        let value = BigUint::from_bytes_be(&x.to_bytes()); //TODO a const should be a field element
        if let Some(obj) = self.find_const(&value)
        //todo type
        {
            return obj;
        }
        let obj_cst = node::Constant {
            id: self.dummy(),
            value,
            value_str: String::new(),
            value_type: t,
        };
        let obj = node::NodeObj::Const(obj_cst);
        self.add_object(obj)
    }

    //TODO the type should be provided by previous step so we can use get_const() instead
    pub fn new_constant(&mut self, x: FieldElement) -> arena::Index {
        //we try to convert it to a supported integer type
        //if it does not work, we use the field type
        //n.b we cannot support custom fields bigger than the native field, we would need to support bigint and
        //use bigint inside HiLiterrals.
        //default to i32 (like rust)

        //We first check if a constant with the same value already exists, and use it if it exists. it will allow for better CSE.
        let value = BigUint::from_bytes_be(&x.to_bytes()); //TODO a const should be a field element
        if let Some(prev_const) = self.find_const(&value) {
            return prev_const;
        }

        //TODO default should be FieldElement, not i32
        let num_bits = x.num_bits();
        if num_bits < 32 {
            let obj_cst = node::Constant {
                id: self.id0,
                value,
                value_type: node::ObjectType::Signed(32),
                value_str: String::new(),
            };
            let obj = node::NodeObj::Const(obj_cst);
            self.add_object(obj)
        } else {
            //idx = self.id0;
            todo!();
            //we should support integer of size <  integer::short_integer_max_bit_size(), because else we cannot do multiplication!
            //for bigger size, we will need to represent an integer using several field elements, it may be easier to implement them in Noir! (i.e as a Noir library)
        }
    }

    //same as update_variable but using the var index instead of var
    pub fn update_variable_id(
        &mut self,
        var_id: arena::Index,
        new_var: arena::Index,
        new_value: arena::Index,
    ) {
        let root_id = self.get_root_id(var_id);
        let root = self.get_variable(root_id).unwrap();
        let root_name = root.name.clone();
        let cb = self.get_current_block_mut();
        cb.update_variable(var_id, new_value);
        self.value_name.entry(var_id).or_insert(1);
        self.value_name.insert(var_id, self.value_name[&var_id] + 1);
        //  let vname = cb.get_value_name(var_id).to_string();
        let vname = if self.value_name.contains_key(&var_id) {
            self.value_name[&var_id]
        } else {
            0
        }
        .to_string();
        if let Ok(nvar) = self.get_mut_variable(new_var) {
            nvar.name = root_name + &vname;
        }
    }
    //blocks/////////////////////////

    pub fn get_block_mut(&mut self, idx: arena::Index) -> Option<&mut block::BasicBlock> {
        self.blocks.get_mut(idx)
    }

    pub fn get_current_block_mut(&mut self) -> &mut block::BasicBlock {
        self.blocks.get_mut(self.current_block).unwrap()
    }

    pub fn try_get_block(&self, idx: arena::Index) -> Option<&block::BasicBlock> {
        self.blocks.get(idx)
    }
    pub fn get_block(&self, idx: arena::Index) -> &block::BasicBlock {
        self.blocks.get(idx).unwrap()
    }

    pub fn get_current_block(&self) -> &block::BasicBlock {
        self.blocks.get(self.current_block).unwrap()
    }

    ////////////////PARSING THE AST//////////////////////////////////////////////
    /// Compiles the AST into the intermediate format by evaluating the main function
    pub fn evaluate_main(
        &mut self,
        env: &mut Environment,
        context: &'a Context,
        main_func_body: HirFunction, //main function
    ) -> Result<(), RuntimeError> {
        self.context = Some(context);

        let block = main_func_body.block(&context.def_interner);
        for stmt_id in block.statements() {
            self.evaluate_statement(env, stmt_id)?;
        }

        Ok(())
    }

    //Optimise, flatten and truncate IR and then generates ACIR representation from it
    pub fn ir_to_acir(&mut self, evaluator: &mut Evaluator) -> Result<(), RuntimeError> {
        //let mut number = String::new();

        //SSA
        dbg!("SSA:");
        self.print();
        //Optimisation
        block::compute_dom(self);
        dbg!("CSE:");
        optim::cse(self);
        self.print();
        //Unrolling
        dbg!("unrolling:");
        flatten::unroll_tree(self);
        optim::cse(self);
        self.print();
        //Truncation
        integer::overflow_strategy(self);
        self.print();
        //println!("Press enter to continue");
        //io::stdin().read_line(&mut number);
        //ACIR
        self.acir(evaluator);
        dbg!("DONE");
        Ok(())
    }

    fn evaluate_identifier(&mut self, env: &mut Environment, ident_id: &IdentId) -> arena::Index {
        let ident_name = self.context.unwrap().def_interner.ident_name(ident_id);
        let ident_def = self.context.unwrap().def_interner.ident_def(ident_id);
        // let var = self.find_variable(&ident_def); //TODO by name or by id?
        // if let Some(node::Variable { id, .. }) = self.find_variable(&ident_def) {
        if let Some(var) = self.find_variable(&ident_def) {
            let id = var.id;
            return ssa_form::get_current_value(self, id);
        }
        let obj = env.get(&ident_name);
        let obj_type = node::ObjectType::get_type_from_object(&obj);

        //new variable - should be in a let statement? The let statement should set the type
        let obj = node::Variable {
            id: self.id0,
            name: ident_name.clone(),
            obj_type,
            root: None,
            def: ident_def,
            witness: node::get_witness_from_object(&obj),
            parent_block: self.current_block,
        };

        let v_id = self.add_variable(obj, None);
        self.get_block_mut(self.current_block)
            .unwrap()
            .update_variable(v_id, v_id);
        v_id
    }

    //Cast lhs into type rtype. a cast b means (a) b
    fn new_cast_expression(&mut self, lhs: arena::Index, rtype: node::ObjectType) -> arena::Index {
        //generate instruction 'a cast a', with result type rtype
        let i = node::Instruction::new(
            node::Operation::Cast,
            lhs,
            lhs,
            rtype,
            Some(self.current_block),
        );
        self.add_object(node::NodeObj::Instr(i))
    }

    fn evaluate_infix_expression(
        &mut self,
        lhs: arena::Index,
        rhs: arena::Index,
        op: HirBinaryOp,
    ) -> Result<arena::Index, RuntimeError> {
        let ltype = self.get_object_type(lhs);

        let optype = ltype; //n.b. we do not verify rhs type as it should have been handled by the typechecker.

        // Get the opcode from the infix operator
        let opcode = node::to_operation(op.kind, optype);
        Ok(self.new_instruction(lhs, rhs, opcode, optype))
    }

    pub fn evaluate_statement(
        &mut self,
        env: &mut Environment,
        stmt_id: &StmtId,
    ) -> Result<arena::Index, RuntimeError> {
        let statement = self.context().def_interner.statement(stmt_id);
        match statement {
            HirStatement::Constrain(constrain_stmt) => {
                self.handle_constrain_statement(env, constrain_stmt)
            }
            HirStatement::Expression(expr) | HirStatement::Semi(expr) => {
                self.expression_to_object(env, &expr)
            }
            HirStatement::Let(let_stmt) => {
                // let statements are used to declare a higher level object
                self.handle_let_statement(env, let_stmt)
            }
            HirStatement::Assign(assign_stmt) => {
                let ident_def = self
                    .context()
                    .def_interner
                    .ident_def(&assign_stmt.identifier);
                //////////////TODO temp this is needed because we don't parse main arguments
                let ident_name = self
                    .context()
                    .def_interner
                    .ident_name(&assign_stmt.identifier);
                let lhs = //self.find_variable(&ident_def).unwrap(); //left hand must be already declared
                if  let Some(var) = self.find_variable(&ident_def) {
                    var
                } else {
                    //var is not defined,
                    //let's do it here for now...TODO
                    let obj = env.get(&ident_name);
                    let obj_type = node::ObjectType::get_type_from_object(&obj);
                    let new_var2 = node::Variable {
                        id: self.dummy(),
                        obj_type,
                        name: ident_name.clone(),
                        root: None,
                        def: ident_def,
                        witness: node::get_witness_from_object(&obj),
                        parent_block: self.current_block,
                    };
                    let new_var2_id = self.add_variable(new_var2, None);
                    self.get_block_mut(self.current_block)
                        .unwrap()
                        .update_variable(new_var2_id, new_var2_id); //DE MEME
                    self.get_variable(new_var2_id).unwrap()
                };
                //////////////////////////////----******************************************
                let new_var = node::Variable {
                    id: lhs.id,
                    obj_type: lhs.obj_type,
                    name: String::new(),
                    root: None,
                    def: ident_def,
                    witness: None,
                    parent_block: self.current_block,
                };
                let ls_root = lhs.get_root();

                //ssa: we create a new variable a1 linked to a
                let new_var_id = self.add_variable(new_var, Some(ls_root));

                let rhs_id = self.expression_to_object(env, &assign_stmt.expression)?;
                let rhs = self.get_object(rhs_id).unwrap();
                let r_type = rhs.get_type();
                let r_id = rhs.get_id();
                let result = self.new_instruction(new_var_id, r_id, node::Operation::Ass, r_type);
                self.update_variable_id(ls_root, new_var_id, result); //update the name and the value map
                Ok(result)
            }
            HirStatement::Error => unreachable!(
                "ice: compiler did not exit before codegen when a statement failed to parse"
            ),
        }
    }

    fn create_new_variable(
        &mut self,
        var_name: String,
        def: Option<IdentId>,
        env: &mut Environment,
    ) -> arena::Index {
        let obj = env.get(&var_name);
        let obj_type = node::ObjectType::get_type_from_object(&obj);
        let new_var = node::Variable {
            id: self.dummy(),
            obj_type,
            name: var_name,
            root: None,
            def,
            witness: node::get_witness_from_object(&obj),
            parent_block: self.current_block,
        };
        self.add_variable(new_var, None)
    }

    // Add a constraint to constrain two expression together
    fn handle_constrain_statement(
        &mut self,
        env: &mut Environment,
        constrain_stmt: HirConstrainStatement,
    ) -> Result<arena::Index, RuntimeError> {
        let lhs = self.expression_to_object(env, &constrain_stmt.0.lhs)?;
        let rhs = self.expression_to_object(env, &constrain_stmt.0.rhs)?;

        let result =
        match constrain_stmt.0.operator.kind  {
            // HirBinaryOpKind::Add => binary_op::handle_add_op(lhs, rhs, self),
            // HirBinaryOpKind::Subtract => binary_op::handle_sub_op(lhs, rhs, self),
            // HirBinaryOpKind::Multiply => binary_op::handle_mul_op(lhs, rhs, self),
            // HirBinaryOpKind::Divide => binary_op::handle_div_op(lhs, rhs, self),
            HirBinaryOpKind::NotEqual => todo!(),
            HirBinaryOpKind::Equal => Ok(self.new_instruction(lhs, rhs, node::Operation::EqGate, node::ObjectType::NotAnObject)),
            // HirBinaryOpKind::And => binary_op::handle_and_op(lhs, rhs, self),
            // HirBinaryOpKind::Xor => binary_op::handle_xor_op(lhs, rhs, self),
            HirBinaryOpKind::Less =>todo!(),
            HirBinaryOpKind::LessEqual => todo!(),
            HirBinaryOpKind::Greater => todo!(),
            HirBinaryOpKind::GreaterEqual => {
                todo!();
            }
            HirBinaryOpKind::Assign => {
                let err = RuntimeErrorKind::Spanless(
                    "The Binary operation `=` can only be used in declaration statements"
                        .to_string(),
                );
                Err(err)
            }
            HirBinaryOpKind::Or => {
                let err = RuntimeErrorKind::Unimplemented("The Or operation is currently not implemented. First implement in Barretenberg.".to_owned());
                Err(err)
            }
            _ => {
                let err = RuntimeErrorKind::Unimplemented("The operation is currently not supported in a constrain statement".to_owned());
                Err(err)
            }
        }.map_err(|kind|kind.add_span(constrain_stmt.0.operator.span));

        if constrain_stmt.0.operator.kind == HirBinaryOpKind::Equal {
            //TODO; the truncate strategy should benefit from this.
            //if one of them is a const, them we update the value array of the other to the same const
            // we should replace one with the other 'everywhere'
            // we should merge their property; min(max), min(bitsize),etc..
        };
        result
    }

<<<<<<< HEAD
    fn pattern_name_and_def(&self, pattern: &HirPattern) -> (String, Option<IdentId>) {
        match pattern {
            HirPattern::Identifier(id) => {
                let interner = &self.context().def_interner;
                (interner.ident_name(id), interner.ident_def(id))
            }
            HirPattern::Mutable(pattern, _) => self.pattern_name_and_def(pattern),
            HirPattern::Tuple(_, _) => todo!("Implement tuples in the backend"),
            HirPattern::Struct(_, _, _) => todo!("Implement structs in the backend"),
        }
    }

    //TODO: refactor properly so that one function handle the creation of a new variable and generates the ass opcode, and use it in priv,let,assign
    //then add the priv feature: a priv variable should never be assigned to a const value (n.b. because apparently this would indicate a bug in a user program)
    //so handle_private_statement should add the 'priv' attribute to the variable, and the handle_assign should check for it when assigning a const to a 'priv'var.
    fn handle_private_statement(
        &mut self,
        env: &mut Environment,
        priv_stmt: HirPrivateStatement,
    ) -> Result<arena::Index, RuntimeError> {
        // Create a new variable
        let (variable_name, ident_def) = self.pattern_name_and_def(&priv_stmt.pattern);
        let new_var = node::Variable {
            id: self.dummy(),
            obj_type: node::ObjectType::NativeField, //TODO
            name: variable_name,
            root: None,
            def: ident_def,
            witness: None, //TODO
            parent_block: self.current_block,
        };
        let new_var_id = self.add_variable(new_var, None);
        // Create assign instruction
        let rhs_id = self.expression_to_object(env, &priv_stmt.expression)?;
        let rhs = self.get_object(rhs_id).unwrap();
        let r_type = rhs.get_type();
        let result = self.new_instruction(new_var_id, rhs_id, node::Operation::Ass, r_type);
        //self.update_variable_id(lhs_id, new_var_id); //update the name and the value array
        Ok(result)
    }

=======
>>>>>>> ea6c7bb3
    // Let statements are used to declare higher level objects
    fn handle_let_statement(
        &mut self,
        env: &mut Environment,
        let_stmt: HirLetStatement,
    ) -> Result<arena::Index, RuntimeError> {
        //create a variable from the left side of the statement, evaluate the right and generate an assign instruction.

        // Extract the expression
        let rhs_id = self.expression_to_object(env, &let_stmt.expression)?;
        //TODO: is there always an expression? if not, how can we get the type of the variable?
        let rhs = self.get_object(rhs_id).unwrap();
        let rtype = rhs.get_type();

        // Convert the LHS into an identifier
        let (variable_name, ident_def) = self.pattern_name_and_def(&let_stmt.pattern);
        //Create a new variable;
        //TODO in the name already exists, we should use something else (from env) to find a variable (identid?)

        let new_var = node::Variable {
            id: self.dummy(),
            obj_type: rtype, //TODO - what if type is defined on lhs only?
            name: variable_name,
            root: None,
            def: ident_def,
            witness: None,
            parent_block: self.current_block,
        };
        let id = self.add_variable(new_var, None);
        dbg!(id);

        //Assign rhs to lhs
        let result = self.new_instruction(id, rhs_id, node::Operation::Ass, rtype);
        //This new variable should not be available in outer scopes.
        let cb = self.get_current_block_mut();
        cb.update_variable(id, result); //update the value array. n.b. we should not update the name as it is the first assignment (let)
        Ok(result)
    }

    pub(crate) fn expression_to_object(
        &mut self,
        env: &mut Environment,
        expr_id: &ExprId,
    ) -> Result<arena::Index, RuntimeError> {
        let expr = self.context().def_interner.expression(expr_id);
        let span = self.context().def_interner.expr_span(expr_id);
        match expr {
            HirExpression::Literal(HirLiteral::Integer(x)) =>
            Ok(self.new_constant(x)),
            HirExpression::Literal(HirLiteral::Array(_arr_lit)) => {
                //TODO - handle arrays
                todo!();
                //Ok(Object::Array(Array::from(self, env, _arr_lit)?)) 
            },
            HirExpression::Ident(x) =>  {
                Ok(self.evaluate_identifier(env, &x))
                //n.b this creates a new variable if it does not exist, may be we should delegate this to explicit statements (let) - TODO
            },
            HirExpression::Infix(infx) => {
                let lhs = self.expression_to_object(env, &infx.lhs)?;
                let rhs = self.expression_to_object(env, &infx.rhs)?;
                self.evaluate_infix_expression(lhs, rhs, infx.operator)
            },
            HirExpression::Cast(cast_expr) => {
                let lhs = self.expression_to_object(env, &cast_expr.lhs)?;
                let rtype = node::ObjectType::from_type(cast_expr.r#type);
                Ok(self.new_cast_expression(lhs, rtype))

                //We should generate a cast instruction and handle properly type conversion:
                // unsigned integer to field ; ok, just checks if bit size over FieldElement::max_num_bits()
                // signed integer to field; ok; check bit size N, retrieve sign bit s and returns x*(1-s)+s*(p-2^N+x)
                // field to unsigned integer; returns x mod 2^N when N is the bit size of the result type
                // field to signed integer; ??
                // bool to integer or field, ok: returns if (x is true) 1 else 0
                // integer to field vers bool: ok, returns (x neq 0)
                // integer to other integer type: checks rust rules TODO
                // else... Not supported (for now).
                //binary_op::handle_cast_op(self,lhs, cast_expr.r#type).map_err(|kind|kind.add_span(span))
            },
            HirExpression::Index(indexed_expr) => {
                // Currently these only happen for arrays
                let arr_name = self.context().def_interner.ident_name(&indexed_expr.collection_name);
                let ident_span = self.context().def_interner.ident_span(&indexed_expr.collection_name);
                let _arr = env.get_array(&arr_name).map_err(|kind|kind.add_span(ident_span))?;
                //
                // Evaluate the index expression
                let index_as_obj = self.expression_to_object(env, &indexed_expr.index)?;
                let index_as_u128 = if let Some(index_as_constant) = self.get_as_constant(index_as_obj) {
                    index_as_constant.to_u128()
                }
                else {
                    panic!("Indexed expression does not evaluate to a constant");
                };
                dbg!(index_as_u128);
                todo!();
                //should return array + index
                // arr.get(index_as_u128).map_err(|kind|kind.add_span(span))
            },
            HirExpression::Call(call_expr) => {
                let _func_meta = self.context().def_interner.function_meta(&call_expr.func_id);
                todo!();
                //TODO generate a new block and checks whether how arguments should be passed (copy or ref)?
                // Choices are a low level func or an imported library function
                // If low level, then we use it's func name to find out what function to call
                // If not then we just call the library as usual with the function definition
                // todo..match func_meta.kind {
                //     FunctionKind::Normal => self.call_function(env, &call_expr, call_expr.func_id),
                //     FunctionKind::LowLevel => {
                //         let attribute = func_meta.attributes.expect("all low level functions must contain an attribute which contains the opcode which it links to");
                //         let opcode_name = attribute.foreign().expect("ice: function marked as foreign, but attribute kind does not match this");
                //         low_level_function_impl::call_low_level(self, env, opcode_name, (call_expr, span))
                //     },
                //     FunctionKind::Builtin => {
                //         let attribute = func_meta.attributes.expect("all builtin functions must contain an attribute which contains the function name which it links to");
                //         let builtin_name = attribute.builtin().expect("ice: function marked as a builtin, but attribute kind does not match this");
                //         builtin::call_builtin(self, env, builtin_name, (call_expr,span))
                //     },
                // ...todo }
            },
            HirExpression::For(for_expr) => self.handle_for_expr(env,for_expr).map_err(|kind|kind.add_span(span)),
            HirExpression::If(_) => todo!(),
            HirExpression::Prefix(_) => todo!(),
            HirExpression::Literal(_) => todo!(),
            HirExpression::Block(_) => todo!("currently block expressions not in for/if branches are not being evaluated. In the future, we should be able to unify the eval_block and all places which require block_expr here"),
            HirExpression::Constructor(_) | HirExpression::MemberAccess(_) => todo!(),
            HirExpression::Error => todo!(),
        }
    }

    //TODO generate phi instructions
    fn handle_for_expr(
        &mut self,
        env: &mut Environment,
        for_expr: HirForExpression,
    ) -> Result<arena::Index, RuntimeErrorKind> {
        //we add the ' i = start' instruction (in the block before the join)
        let start_idx = self
            .expression_to_object(env, &for_expr.start_range)
            .map_err(|err| err.remove_span())
            .unwrap();
        let end_idx = self
            .expression_to_object(env, &for_expr.end_range)
            .map_err(|err| err.remove_span())
            .unwrap();
        //We support only const range for now
        let start = self.get_as_constant(start_idx).unwrap();
        //TODO how should we handle scope (cf. start/end_for_loop)?
        let iter_name = self
            .context
            .unwrap()
            .def_interner
            .ident_name(&for_expr.identifier);
        let iter_def = self
            .context
            .unwrap()
            .def_interner
            .ident_def(&for_expr.identifier);
        env.store(iter_name.clone(), Object::Constants(start));
        let iter_id = self.create_new_variable(iter_name, iter_def, env); //TODO do we need to store and retrieve it ?
        let iter_var = self.get_mut_variable(iter_id).unwrap();
        iter_var.obj_type = node::ObjectType::Unsigned(32); //TODO create_new_variable should set the correct type
        let iter_type = self.get_object_type(iter_id);
        dbg!(iter_type);
        let iter_ass = self.new_instruction(iter_id, start_idx, node::Operation::Ass, iter_type);
        //We map the iterator to start_idx so that when we seal the join block, we will get the corrdect value.
        self.update_variable_id(iter_id, iter_ass, start_idx);

        //join block
        let join_idx = block::new_unsealed_block(self, block::BlockType::ForJoin, true);
        let exit_id = block::new_sealed_block(self, block::BlockType::Normal);
        self.current_block = join_idx;
        //should parse a for_expr.condition statement that should evaluate to bool, but
        //we only supports i=start;i!=end for now
        //i1=phi(start);
        let i1 = node::Variable {
            id: iter_id,
            obj_type: iter_type,
            name: String::new(),
            root: None,
            def: None,
            witness: None,
            parent_block: join_idx,
        };
        let i1_id = self.add_variable(i1, Some(iter_id)); //TODO we do not need them
                                                          //we generate the phi for the iterator because the iterator is manually created
        let phi = self.generate_empty_phi(join_idx, iter_id);
        self.update_variable_id(iter_id, i1_id, phi); //j'imagine que y'a plus besoin
        let cond =
            self.new_instruction(phi, end_idx, node::Operation::Ne, node::ObjectType::Boolean);
        let to_fix = self.new_instruction(
            cond,
            self.dummy(),
            node::Operation::Jeq,
            node::ObjectType::NotAnObject,
        );

        //Body
        let body_idx = block::new_sealed_block(self, block::BlockType::Normal);
        let block = match self
            .context
            .unwrap()
            .def_interner
            .expression(&for_expr.block)
        {
            HirExpression::Block(block_expr) => block_expr,
            _ => panic!("ice: expected a block expression"),
        };
        let body_block1 = self.get_block_mut(body_idx).unwrap();
        body_block1.update_variable(iter_id, phi); //TODO try with just a get_current_value(iter)
        let statements = block.statements();
        for stmt in statements {
            self.evaluate_statement(env, stmt).unwrap(); //TODO return the error
        }

        //increment iter
        let one = self.get_const(FieldElement::one(), iter_type);
        let incr = self.new_instruction(phi, one, node::Operation::Add, iter_type);
        let cur_block_id = self.current_block; //It should be the body block, except if the body has CFG statements
        let cur_block = self.get_block_mut(cur_block_id).unwrap();
        cur_block.update_variable(iter_id, incr);

        //body.left = join
        cur_block.left = Some(join_idx);
        let join_mut = self.get_block_mut(join_idx).unwrap();
        join_mut.predecessor.push(cur_block_id);
        //jump back to join
        self.new_instruction(
            self.dummy(),
            self.get_block(join_idx).get_first_instruction(),
            node::Operation::Jmp,
            node::ObjectType::NotAnObject,
        );
        //seal join
        ssa_form::seal_block(self, join_idx);

        //exit block
        self.current_block = exit_id;
        let exit_first = self.get_current_block().get_first_instruction();
        block::link_with_target(self, join_idx, Some(exit_id), Some(body_idx));
        let to_fix_ins = self.try_get_mut_instruction(to_fix);
        to_fix_ins.unwrap().rhs = body_idx;

        Ok(exit_first) //TODO what should we return???
    }

    pub fn acir(&self, evaluator: &mut Evaluator) {
        let mut acir = Acir::new();
        let mut fb = self.try_get_block(self.first_block);
        while fb.is_some() {
            for iter in &fb.unwrap().instructions {
                let ins = self.get_instruction(*iter);
                acir.evaluate_instruction(ins, evaluator, self);
            }
            //TODO we should rather follow the jumps
            if fb.unwrap().left.is_some() {
                fb = self.try_get_block(fb.unwrap().left.unwrap());
            } else {
                fb = None;
            }
        }
        //   dbg!(acir.arith_cache);
    }

    pub fn generate_empty_phi(
        &mut self,
        target_block: arena::Index,
        root: arena::Index,
    ) -> arena::Index {
        //Ensure there is not already a phi for the variable (n.b. probably not usefull)
        let block = self.get_block(target_block);
        for i in &block.instructions {
            if let Some(ins) = self.try_get_instruction(*i) {
                if ins.operator == node::Operation::Phi && ins.rhs == root {
                    return *i;
                }
            }
        }
        let v_type = self.get_object_type(root);
        let new_phi =
            node::Instruction::new(node::Operation::Phi, root, root, v_type, Some(target_block));
        let phi_id = self.nodes.insert(node::NodeObj::Instr(new_phi));
        //ria
        let mut phi_ins = self.try_get_mut_instruction(phi_id).unwrap();
        phi_ins.idx = phi_id;
        let block = self.get_block_mut(target_block).unwrap();
        block.instructions.insert(1, phi_id);
        phi_id
    }
}<|MERGE_RESOLUTION|>--- conflicted
+++ resolved
@@ -614,7 +614,6 @@
         result
     }
 
-<<<<<<< HEAD
     fn pattern_name_and_def(&self, pattern: &HirPattern) -> (String, Option<IdentId>) {
         match pattern {
             HirPattern::Identifier(id) => {
@@ -627,37 +626,6 @@
         }
     }
 
-    //TODO: refactor properly so that one function handle the creation of a new variable and generates the ass opcode, and use it in priv,let,assign
-    //then add the priv feature: a priv variable should never be assigned to a const value (n.b. because apparently this would indicate a bug in a user program)
-    //so handle_private_statement should add the 'priv' attribute to the variable, and the handle_assign should check for it when assigning a const to a 'priv'var.
-    fn handle_private_statement(
-        &mut self,
-        env: &mut Environment,
-        priv_stmt: HirPrivateStatement,
-    ) -> Result<arena::Index, RuntimeError> {
-        // Create a new variable
-        let (variable_name, ident_def) = self.pattern_name_and_def(&priv_stmt.pattern);
-        let new_var = node::Variable {
-            id: self.dummy(),
-            obj_type: node::ObjectType::NativeField, //TODO
-            name: variable_name,
-            root: None,
-            def: ident_def,
-            witness: None, //TODO
-            parent_block: self.current_block,
-        };
-        let new_var_id = self.add_variable(new_var, None);
-        // Create assign instruction
-        let rhs_id = self.expression_to_object(env, &priv_stmt.expression)?;
-        let rhs = self.get_object(rhs_id).unwrap();
-        let r_type = rhs.get_type();
-        let result = self.new_instruction(new_var_id, rhs_id, node::Operation::Ass, r_type);
-        //self.update_variable_id(lhs_id, new_var_id); //update the name and the value array
-        Ok(result)
-    }
-
-=======
->>>>>>> ea6c7bb3
     // Let statements are used to declare higher level objects
     fn handle_let_statement(
         &mut self,
